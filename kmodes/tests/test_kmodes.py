"""
Tests for k-modes clustering algorithm
"""

import pickle
import unittest

import numpy as np
from sklearn.utils.testing import assert_equal

<<<<<<< HEAD
from kmodes import kmodes
from kmodes.util.dissim import ng_dissim
=======
from kmodes.kmodes import KModes

>>>>>>> 1a6a7be8

SOYBEAN = np.array([
[4,0,2,1,1,1,0,1,0,2,1,1,0,2,2,0,0,0,1,0,3,1,1,1,0,0,0,0,4,0,0,0,0,0,0,'D1'],
[5,0,2,1,0,3,1,1,1,2,1,1,0,2,2,0,0,0,1,1,3,0,1,1,0,0,0,0,4,0,0,0,0,0,0,'D1'],
[3,0,2,1,0,2,0,2,1,1,1,1,0,2,2,0,0,0,1,0,3,0,1,1,0,0,0,0,4,0,0,0,0,0,0,'D1'],
[6,0,2,1,0,1,1,1,0,0,1,1,0,2,2,0,0,0,1,1,3,1,1,1,0,0,0,0,4,0,0,0,0,0,0,'D1'],
[4,0,2,1,0,3,0,2,0,2,1,1,0,2,2,0,0,0,1,0,3,1,1,1,0,0,0,0,4,0,0,0,0,0,0,'D1'],
[5,0,2,1,0,2,0,1,1,0,1,1,0,2,2,0,0,0,1,1,3,1,1,1,0,0,0,0,4,0,0,0,0,0,0,'D1'],
[3,0,2,1,0,2,1,1,0,1,1,1,0,2,2,0,0,0,1,1,3,0,1,1,0,0,0,0,4,0,0,0,0,0,0,'D1'],
[3,0,2,1,0,1,0,2,1,2,1,1,0,2,2,0,0,0,1,0,3,0,1,1,0,0,0,0,4,0,0,0,0,0,0,'D1'],
[6,0,2,1,0,3,0,1,1,1,1,1,0,2,2,0,0,0,1,0,3,1,1,1,0,0,0,0,4,0,0,0,0,0,0,'D1'],
[6,0,2,1,0,1,0,1,0,2,1,1,0,2,2,0,0,0,1,0,3,1,1,1,0,0,0,0,4,0,0,0,0,0,0,'D1'],
[6,0,0,2,1,0,2,1,0,0,1,1,0,2,2,0,0,0,1,1,0,3,0,0,0,2,1,0,4,0,0,0,0,0,0,'D2'],
[4,0,0,1,0,2,3,1,1,1,1,1,0,2,2,0,0,0,1,0,0,3,0,0,0,2,1,0,4,0,0,0,0,0,0,'D2'],
[5,0,0,2,0,3,2,1,0,2,1,1,0,2,2,0,0,0,1,0,0,3,0,0,0,2,1,0,4,0,0,0,0,0,0,'D2'],
[6,0,0,1,1,3,3,1,1,0,1,1,0,2,2,0,0,0,1,0,0,3,0,0,0,2,1,0,4,0,0,0,0,0,0,'D2'],
[3,0,0,2,1,0,2,1,0,1,1,1,0,2,2,0,0,0,1,0,0,3,0,0,0,2,1,0,4,0,0,0,0,0,0,'D2'],
[4,0,0,1,1,1,3,1,1,1,1,1,0,2,2,0,0,0,1,1,0,3,0,0,0,2,1,0,4,0,0,0,0,0,0,'D2'],
[3,0,0,1,0,1,2,1,0,0,1,1,0,2,2,0,0,0,1,0,0,3,0,0,0,2,1,0,4,0,0,0,0,0,0,'D2'],
[5,0,0,2,1,2,2,1,0,2,1,1,0,2,2,0,0,0,1,1,0,3,0,0,0,2,1,0,4,0,0,0,0,0,0,'D2'],
[6,0,0,2,0,1,3,1,1,0,1,1,0,2,2,0,0,0,1,0,0,3,0,0,0,2,1,0,4,0,0,0,0,0,0,'D2'],
[5,0,0,2,1,3,3,1,1,2,1,1,0,2,2,0,0,0,1,0,0,3,0,0,0,2,1,0,4,0,0,0,0,0,0,'D2'],
[0,1,2,0,0,1,1,1,1,1,1,0,0,2,2,0,0,0,1,0,1,1,0,1,1,0,0,3,4,0,0,0,0,0,0,'D3'],
[2,1,2,0,0,3,1,2,0,1,1,0,0,2,2,0,0,0,1,0,1,1,0,1,0,0,0,3,4,0,0,0,0,0,0,'D3'],
[2,1,2,0,0,2,1,1,0,2,1,0,0,2,2,0,0,0,1,0,1,1,0,1,1,0,0,3,4,0,0,0,0,0,0,'D3'],
[0,1,2,0,0,0,1,1,1,2,1,0,0,2,2,0,0,0,1,0,1,1,0,1,0,0,0,3,4,0,0,0,0,0,0,'D3'],
[0,1,2,0,0,2,1,1,1,1,1,0,0,2,2,0,0,0,1,0,1,1,0,1,0,0,0,3,4,0,0,0,0,0,0,'D3'],
[4,0,2,0,1,0,1,2,0,2,1,1,0,2,2,0,0,0,1,1,1,1,0,1,1,0,0,3,4,0,0,0,0,0,0,'D3'],
[2,1,2,0,0,3,1,2,0,2,1,0,0,2,2,0,0,0,1,0,1,1,0,1,1,0,0,3,4,0,0,0,0,0,0,'D3'],
[0,1,2,0,0,0,1,1,0,1,1,0,0,2,2,0,0,0,1,0,1,1,0,1,0,0,0,3,4,0,0,0,0,0,1,'D3'],
[3,0,2,0,1,3,1,2,0,1,1,0,0,2,2,0,0,0,1,1,1,1,0,1,1,0,0,3,4,0,0,0,0,0,0,'D3'],
[0,1,2,0,0,1,1,2,1,2,1,0,0,2,2,0,0,0,1,0,1,1,0,1,0,0,0,3,4,0,0,0,0,0,0,'D3'],
[2,1,2,1,1,3,1,2,1,2,1,1,0,2,2,0,0,0,1,0,2,2,0,1,0,0,0,3,4,0,0,0,0,0,1,'D4'],
[0,1,1,1,0,1,1,1,0,0,1,1,0,2,2,0,0,0,1,0,1,2,0,0,0,0,0,3,4,0,0,0,0,0,1,'D4'],
[3,1,2,0,0,1,1,2,1,0,1,1,0,2,2,0,0,0,1,0,2,2,0,0,0,0,0,3,4,0,0,0,0,0,1,'D4'],
[2,1,2,1,1,1,1,2,0,2,1,1,0,2,2,0,0,0,1,0,1,2,0,1,0,0,0,3,4,0,0,0,0,0,1,'D4'],
[1,1,2,0,0,3,1,1,1,2,1,1,0,2,2,0,0,0,1,0,2,2,0,0,0,0,0,3,4,0,0,0,0,0,1,'D4'],
[1,1,2,1,0,0,1,2,1,1,1,1,0,2,2,0,0,0,1,0,2,2,0,0,0,0,0,3,4,0,0,0,0,0,1,'D4'],
[0,1,2,1,0,3,1,1,0,0,1,1,0,2,2,0,0,0,1,0,1,2,0,0,0,0,0,3,4,0,0,0,0,0,1,'D4'],
[2,1,2,0,0,1,1,2,0,0,1,1,0,2,2,0,0,0,1,0,1,2,0,0,0,0,0,3,4,0,0,0,0,0,1,'D4'],
[3,1,2,0,0,2,1,2,1,1,1,1,0,2,2,0,0,0,1,0,2,2,0,0,0,0,0,3,4,0,0,0,0,0,1,'D4'],
[3,1,1,0,0,2,1,2,1,2,1,1,0,2,2,0,0,0,1,0,2,2,0,0,0,0,0,3,4,0,0,0,0,0,1,'D4'],
[0,1,2,1,1,1,1,1,0,0,1,1,0,2,2,0,0,0,1,0,1,2,0,1,0,0,0,3,4,0,0,0,0,0,1,'D4'],
[1,1,2,1,1,3,1,2,0,1,1,1,0,2,2,0,0,0,1,1,1,2,0,1,0,0,0,3,4,0,0,0,0,0,1,'D4'],
[1,1,2,0,0,0,1,2,1,0,1,1,0,2,2,0,0,0,1,0,2,2,0,0,0,0,0,3,4,0,0,0,0,0,1,'D4'],
[1,1,2,1,1,2,3,1,1,1,1,1,0,2,2,0,0,0,1,0,2,2,0,1,0,0,0,3,4,0,0,0,0,0,1,'D4'],
[2,1,1,0,0,3,1,2,0,2,1,1,0,2,2,0,0,0,1,0,1,2,0,0,0,0,0,3,4,0,0,0,0,0,1,'D4'],
[0,1,1,1,1,2,1,2,1,0,1,1,0,2,2,0,0,0,1,1,2,2,0,1,0,0,0,3,4,0,0,0,0,0,1,'D4'],
[0,1,2,1,0,3,1,1,0,2,1,1,0,2,2,0,0,0,1,0,1,2,0,0,0,0,0,3,4,0,0,0,0,0,1,'D4'],
])
# Drop target column
SOYBEAN = SOYBEAN[:, :35]

SOYBEAN2 = np.array([
[4,0,2,1,1,1,0,1,0,1,1,1,0,2,2,0,0,0,1,0,3,0,1,1,0,0,0,0,4,0,0,0,0,0,0,'D1'],
[7,0,0,2,1,0,2,1,0,0,1,1,0,2,2,0,0,0,1,1,0,3,0,0,0,2,1,0,4,0,0,0,0,0,0,'D2'],
[0,1,2,0,0,1,1,1,1,2,1,0,0,2,2,0,0,0,1,0,1,1,0,1,0,0,0,3,4,0,0,0,0,0,0,'D3'],
[2,1,2,1,1,3,1,2,1,1,1,1,0,2,2,0,0,0,1,1,1,2,0,1,0,0,0,3,4,0,0,0,0,0,1,'D4'],
])
# Drop target column
SOYBEAN2 = SOYBEAN2[:, :35]


def assert_cluster_splits_equal(array1, array2):

    def find_splits(x):
        return np.where(np.hstack((np.array([1]), np.diff(x))))[0]

    np.testing.assert_array_equal(find_splits(array1), find_splits(array2))


class TestKModes(unittest.TestCase):

    def test_pickle(self):
        obj = KModes()
        s = pickle.dumps(obj)
        assert_equal(type(pickle.loads(s)), obj.__class__)

    def test_kmodes_huang_soybean(self):
        np.random.seed(42)
        kmodes_huang = KModes(n_clusters=4, n_init=2, init='Huang', verbose=2)
        result = kmodes_huang.fit_predict(SOYBEAN)
        expected = np.array([0, 0, 0, 0, 0, 0, 0, 0, 0, 0, 0, 0, 0, 0, 0, 0,
                             0, 0, 0, 0, 3, 3, 3, 3, 3, 3, 3, 3, 3, 3, 2, 1,
                             2, 1, 2, 2, 1, 1, 2, 2, 1, 1, 2, 2, 1, 2, 1])
        assert_cluster_splits_equal(result, expected)
        self.assertTrue(result.dtype == np.dtype(np.uint8))

    def test_kmodes_cao_soybean(self):
        kmodes_cao = KModes(n_clusters=4, init='Cao', verbose=2)
        result = kmodes_cao.fit_predict(SOYBEAN)
        expected = np.array([2, 2, 2, 2, 2, 2, 2, 2, 2, 2, 1, 1, 1, 1, 1, 1,
                             1, 1, 1, 1, 3, 3, 3, 3, 3, 3, 3, 3, 3, 3, 0, 0,
                             0, 0, 0, 0, 0, 0, 0, 0, 0, 0, 0, 0, 0, 0, 0])
        assert_cluster_splits_equal(result, expected)
        self.assertTrue(result.dtype == np.dtype(np.uint8))

    def test_kmodes_predict_soybean(self):
        kmodes_cao = KModes(n_clusters=4, init='Cao', verbose=2)
        kmodes_cao = kmodes_cao.fit(SOYBEAN)
        result = kmodes_cao.predict(SOYBEAN2)
        expected = np.array([2, 1, 3, 0])
        assert_cluster_splits_equal(result, expected)
        self.assertTrue(result.dtype == np.dtype(np.uint8))

    def test_kmodes_predict_unfitted(self):
        kmodes_cao = KModes(n_clusters=4, init='Cao', verbose=2)
        with self.assertRaises(AssertionError):
            kmodes_cao.predict(SOYBEAN)
        with self.assertRaises(AttributeError):
            kmodes_cao.cluster_centroids_

    def test_kmodes_random_soybean(self):
        kmodes_random = KModes(n_clusters=4, init='random', verbose=2)
        result = kmodes_random.fit(SOYBEAN)
        self.assertIsInstance(result, KModes)

    def test_kmodes_init_soybean(self):
        init_vals = np.array(
            [[0, 1, 2, 1, 0, 3, 1, 1, 0, 2, 1, 1, 0, 2, 2, 0, 0, 0, 1, 0, 1, 2,
              0, 0, 0, 0, 0, 3, 4, 0, 0, 0, 0, 0, 1],
             [4, 0, 0, 1, 1, 1, 3, 1, 1, 1, 1, 1, 0, 2, 2, 0, 0, 0, 1, 1, 0, 3,
              0, 0, 0, 2, 1, 0, 4, 0, 0, 0, 0, 0, 0],
             [3, 0, 2, 1, 0, 2, 0, 2, 1, 1, 1, 1, 0, 2, 2, 0, 0, 0, 1, 0, 3, 0,
              1, 1, 0, 0, 0, 0, 4, 0, 0, 0, 0, 0, 0],
             [3, 0, 2, 0, 1, 3, 1, 2, 0, 1, 1, 0, 0, 2, 2, 0, 0, 0, 1, 1, 1, 1,
              0, 1, 1, 0, 0, 3, 4, 0, 0, 0, 0, 0, 0]])
        kmodes_init = KModes(n_clusters=4, init=init_vals, verbose=2)
        result = kmodes_init.fit_predict(SOYBEAN)
        expected = np.array([2, 2, 2, 2, 2, 2, 2, 2, 2, 2, 1, 1, 1, 1, 1, 1,
                             1, 1, 1, 1, 3, 3, 3, 3, 3, 3, 3, 3, 3, 3, 0, 0,
                             0, 0, 0, 0, 0, 0, 0, 0, 0, 0, 0, 0, 0, 0, 0])
        assert_cluster_splits_equal(result, expected)

        # 5 initial centroids, 4 n_clusters
        init_vals = np.array(
            [[0, 1],
             [4, 0],
             [4, 0],
             [3, 0],
             [3, 0]])
        kmodes_init = KModes(n_clusters=4, init=init_vals, verbose=2)
        with self.assertRaises(AssertionError):
            kmodes_init.fit(SOYBEAN)

        # wrong number of attributes
        init_vals = np.array(
            [0, 1, 2, 3])
        kmodes_init = KModes(n_clusters=4, init=init_vals, verbose=2)
        with self.assertRaises(AssertionError):
            kmodes_init.fit(SOYBEAN)

    def test_kmodes_empty_init_cluster_soybean(self):
        # Check if the clustering does not crash in case of an empty cluster.
        init_vals = np.array(
            [[0, 1, 2, 1, 0, 3, 1, 1, 0, 2, 1, 1, 0, 2, 2, 0, 0, 0, 1, 0, 1, 2,
              0, 0, 0, 0, 0, 3, 4, 0, 0, 0, 0, 0, 1],
             [4, 0, 0, 1, 1, 1, 3, 1, 1, 1, 1, 1, 0, 2, 2, 0, 0, 0, 1, 1, 0, 3,
              0, 0, 0, 2, 1, 0, 4, 0, 0, 0, 0, 0, 0],
             [3, 0, 2, 1, 0, 2, 0, 2, 1, 1, 1, 1, 0, 2, 2, 0, 0, 0, 1, 0, 3, 0,
              1, 1, 0, 0, 0, 0, 4, 0, 0, 0, 0, 0, 0],
             [3, 0, 2, 0, 1, 3, 1, 2, 0, 1, 1, 0, 0, 2, 2, 0, 0, 0, 1, 1, 1, 1,
              0, 1, 1, 0, 0, 3, 4, 0, 0, 0, 0, 0, 0]])
        kmodes_init = KModes(n_clusters=4, init=init_vals, verbose=2)
        result = kmodes_init.fit(SOYBEAN)
        self.assertIsInstance(result, KModes)

    def test_kmodes_unknowninit_soybean(self):
        with self.assertRaises(NotImplementedError):
            KModes(n_clusters=4, init='nonsense', verbose=2).fit(SOYBEAN)

    def test_kmodes_nunique_nclusters(self):
        data = np.array([
            [0, 1],
            [0, 1],
            [0, 1],
            [0, 2],
            [0, 2],
            [0, 2]
        ])
        np.random.seed(42)
        kmodes_cao = KModes(n_clusters=6, init='Cao', verbose=2)
        result = kmodes_cao.fit_predict(data, categorical=[1])
        expected = np.array([0, 0, 0, 1, 1, 1])
        assert_cluster_splits_equal(result, expected)
        np.testing.assert_array_equal(kmodes_cao.cluster_centroids_,
                                      np.array([[0, 1],
                                                [0, 2]]))

    def test_kmodes_huang_soybean_ng(self):
        np.random.seed(42)
        kmodes_huang = kmodes.KModes(n_clusters=4, n_init=2, init='Huang', verbose=2, cat_dissim=ng_dissim)
        result = kmodes_huang.fit_predict(SOYBEAN)
        expected = np.array([3, 3, 3, 3, 3, 3, 3, 3, 3, 3, 0, 0, 0, 0, 0, 0,
                             0, 0, 0, 0, 1, 1, 1, 1, 1, 1, 1, 1, 1, 1, 2, 2,
                             2, 2, 2, 2, 2, 2, 2, 2, 2, 2, 2, 2, 2, 2, 2])
        assert_cluster_splits_equal(result, expected)
        self.assertTrue(result.dtype == np.dtype(np.uint8))

    def test_kmodes_cao_soybean_ng(self):
        kmodes_cao = kmodes.KModes(n_clusters=4, init='Cao', verbose=2, cat_dissim=ng_dissim)
        result = kmodes_cao.fit_predict(SOYBEAN)
        expected = np.array([2, 2, 2, 2, 2, 2, 2, 2, 2, 2, 1, 1, 1, 1, 1, 1,
                             1, 1, 1, 1, 3, 3, 3, 3, 3, 3, 3, 3, 3, 3, 0, 0,
                             0, 0, 0, 0, 0, 0, 0, 0, 0, 0, 0, 0, 0, 0, 0])
        assert_cluster_splits_equal(result, expected)
        self.assertTrue(result.dtype == np.dtype(np.uint8))

    def test_kmodes_predict_soybean_ng(self):
        kmodes_cao = kmodes.KModes(n_clusters=4, init='Cao', verbose=2, cat_dissim=ng_dissim)
        kmodes_cao = kmodes_cao.fit(SOYBEAN)
        result = kmodes_cao.predict(SOYBEAN2)
        expected = np.array([2, 1, 3, 0])
        assert_cluster_splits_equal(result, expected)
        self.assertTrue(result.dtype == np.dtype(np.uint8))

    def test_kmodes_nunique_nclusters_ng(self):
        data = np.array([
            [0, 1],
            [0, 1],
            [0, 1],
            [0, 2],
            [0, 2],
            [0, 2]
        ])
        np.random.seed(42)
        kmodes_cao = kmodes.KModes(n_clusters=6, init='Cao', verbose=2, cat_dissim=ng_dissim)
        result = kmodes_cao.fit_predict(data, categorical=[1])
        expected = np.array([0, 0, 0, 1, 1, 1])
        assert_cluster_splits_equal(result, expected)
        np.testing.assert_array_equal(kmodes_cao.cluster_centroids_,
                                      np.array([[0, 1],
                                                [0, 2]]))<|MERGE_RESOLUTION|>--- conflicted
+++ resolved
@@ -8,13 +8,9 @@
 import numpy as np
 from sklearn.utils.testing import assert_equal
 
-<<<<<<< HEAD
-from kmodes import kmodes
+from kmodes.kmodes import KModes
 from kmodes.util.dissim import ng_dissim
-=======
-from kmodes.kmodes import KModes
-
->>>>>>> 1a6a7be8
+
 
 SOYBEAN = np.array([
 [4,0,2,1,1,1,0,1,0,2,1,1,0,2,2,0,0,0,1,0,3,1,1,1,0,0,0,0,4,0,0,0,0,0,0,'D1'],
